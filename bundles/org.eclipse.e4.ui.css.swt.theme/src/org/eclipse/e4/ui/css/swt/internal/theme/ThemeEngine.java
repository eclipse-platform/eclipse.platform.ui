--- conflicted
+++ resolved
@@ -26,21 +26,13 @@
 import java.util.List;
 import java.util.Map;
 
-import org.eclipse.core.filesystem.EFS;
-import org.eclipse.core.filesystem.IFileStore;
-import org.eclipse.core.filesystem.IFileSystem;
 import org.eclipse.core.runtime.Assert;
-import org.eclipse.core.runtime.CoreException;
 import org.eclipse.core.runtime.FileLocator;
 import org.eclipse.core.runtime.IConfigurationElement;
 import org.eclipse.core.runtime.IExtension;
 import org.eclipse.core.runtime.IExtensionPoint;
 import org.eclipse.core.runtime.IExtensionRegistry;
 import org.eclipse.core.runtime.IPath;
-<<<<<<< HEAD
-import org.eclipse.core.runtime.NullProgressMonitor;
-=======
->>>>>>> 04049db5
 import org.eclipse.core.runtime.Path;
 import org.eclipse.core.runtime.RegistryFactory;
 import org.eclipse.core.runtime.preferences.IEclipsePreferences;
@@ -117,22 +109,6 @@
 				// copy over files into config area
 				try {
 					done.createNewFile();
-<<<<<<< HEAD
-				} catch (IOException e1) {
-				}
-				File[] oldModifiedFiles = oldModDir.listFiles();
-				IFileSystem fileSystem = EFS.getLocalFileSystem();
-				IFileStore configAreaStore = fileSystem.getStore(path);
-				for (int i = 0; i < oldModifiedFiles.length; i++) {
-					if (oldModifiedFiles[i].getName().contains(".css")) {
-						IFileStore tempFile = fileSystem.getStore(new Path(oldModifiedFiles[i].getPath()));
-						IFileStore destFile = fileSystem.getStore(new Path(e4CSSPath + System.getProperty("file.separator") + tempFile.getName()));
-						try {
-							tempFile.copy(destFile, 0, new NullProgressMonitor());
-						} catch (CoreException e1) {
-						}
-					}
-=======
 					File[] oldModifiedFiles = oldModDir.listFiles();
 					for (int i = 0; i < oldModifiedFiles.length; i++) {
 						if (oldModifiedFiles[i].getName().contains(".css")) {
@@ -142,7 +118,6 @@
 						}
 					}
 				} catch (IOException e1) {
->>>>>>> 04049db5
 				}
 			}
 		}
