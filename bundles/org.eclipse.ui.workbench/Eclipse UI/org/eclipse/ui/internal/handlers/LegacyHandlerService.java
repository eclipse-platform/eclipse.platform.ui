/*******************************************************************************
 * Copyright (c) 2010, 2012 IBM Corporation and others.
 * All rights reserved. This program and the accompanying materials
 * are made available under the terms of the Eclipse Public License v1.0
 * which accompanies this distribution, and is available at
 * http://www.eclipse.org/legal/epl-v10.html
 *
 * Contributors:
 *     IBM Corporation - initial API and implementation
 ******************************************************************************/

package org.eclipse.ui.internal.handlers;

import java.lang.reflect.Field;
import java.util.ArrayList;
import java.util.Collection;
import java.util.Collections;
import java.util.HashSet;
import java.util.Iterator;
import java.util.List;
import java.util.Map;
import javax.inject.Named;
import org.eclipse.core.commands.Command;
import org.eclipse.core.commands.ExecutionEvent;
import org.eclipse.core.commands.ExecutionException;
import org.eclipse.core.commands.IHandler;
import org.eclipse.core.commands.NotEnabledException;
import org.eclipse.core.commands.NotHandledException;
import org.eclipse.core.commands.ParameterizedCommand;
import org.eclipse.core.commands.common.NotDefinedException;
import org.eclipse.core.expressions.ElementHandler;
import org.eclipse.core.expressions.EvaluationContext;
import org.eclipse.core.expressions.Expression;
import org.eclipse.core.expressions.ExpressionConverter;
import org.eclipse.core.expressions.IEvaluationContext;
import org.eclipse.core.runtime.CoreException;
import org.eclipse.core.runtime.IConfigurationElement;
import org.eclipse.core.runtime.IExtensionPoint;
import org.eclipse.core.runtime.IExtensionRegistry;
import org.eclipse.e4.core.commands.ECommandService;
import org.eclipse.e4.core.commands.EHandlerService;
import org.eclipse.e4.core.commands.internal.HandlerServiceImpl;
import org.eclipse.e4.core.contexts.ContextFunction;
import org.eclipse.e4.core.contexts.EclipseContextFactory;
import org.eclipse.e4.core.contexts.IEclipseContext;
import org.eclipse.e4.core.di.InjectionException;
import org.eclipse.e4.core.di.annotations.Execute;
import org.eclipse.e4.core.di.annotations.Optional;
import org.eclipse.e4.ui.internal.workbench.Activator;
import org.eclipse.e4.ui.internal.workbench.Policy;
import org.eclipse.e4.ui.workbench.modeling.ExpressionContext;
import org.eclipse.swt.widgets.Event;
import org.eclipse.ui.ISourceProvider;
import org.eclipse.ui.ISources;
import org.eclipse.ui.IWorkbench;
import org.eclipse.ui.IWorkbenchWindow;
import org.eclipse.ui.handlers.IHandlerActivation;
import org.eclipse.ui.handlers.IHandlerService;
import org.eclipse.ui.internal.MakeHandlersGo;
import org.eclipse.ui.internal.WorkbenchPlugin;
import org.eclipse.ui.internal.e4.compatibility.E4Util;
import org.eclipse.ui.internal.expressions.AndExpression;
import org.eclipse.ui.internal.expressions.WorkbenchWindowExpression;
import org.eclipse.ui.internal.registry.IWorkbenchRegistryConstants;
import org.eclipse.ui.internal.services.EvaluationService;
import org.eclipse.ui.services.IEvaluationService;
import org.eclipse.ui.services.ISourceProviderService;

/**
 * @since 3.5
 * 
 */
public class LegacyHandlerService implements IHandlerService {

	private static final String[] SELECTION_VARIABLES = { ISources.ACTIVE_CURRENT_SELECTION_NAME,
			ISources.ACTIVE_FOCUS_CONTROL_ID_NAME, ISources.ACTIVE_FOCUS_CONTROL_NAME,
			ISources.ACTIVE_MENU_EDITOR_INPUT_NAME, ISources.ACTIVE_MENU_NAME,
			ISources.ACTIVE_MENU_SELECTION_NAME };

	public final static String LEGACY_H_ID = "legacy::handler::"; //$NON-NLS-1$

	static class HandlerSelectionFunction extends ContextFunction {

		private final String commandId;

		/**
		 * 
		 */
		public HandlerSelectionFunction(String commandId) {
			this.commandId = commandId;
		}

		@Override
		public Object compute(IEclipseContext context) {

			HashSet<HandlerActivation> activationSet = new HashSet<HandlerActivation>();
			IEclipseContext current = context;
			while (current != null) {
				List<HandlerActivation> handlerActivations = (List<HandlerActivation>) current
						.getLocal(LEGACY_H_ID + commandId);
				if (handlerActivations != null) {
					activationSet.addAll(handlerActivations);
				}
				current = current.getParent();
			}

			if (activationSet.isEmpty()) {
				return null;
			}

			HandlerActivation bestActivation = null;

			ExpressionContext legacyEvalContext = new ExpressionContext(context);

			HandlerActivation conflictBest = null;
			HandlerActivation conflictOther = null;
			for (HandlerActivation handlerActivation : activationSet) {
				if (!handlerActivation.participating)
					continue;
				if (handlerActivation.evaluate(legacyEvalContext)) {
					if (bestActivation == null) {
						bestActivation = handlerActivation;
					} else {
						int comparison = bestActivation.compareTo(handlerActivation);
						if (comparison < 0) {
							bestActivation = handlerActivation;
						} else if (comparison == 0) {
							conflictBest = bestActivation;
							conflictOther = handlerActivation;
						}
					}
				}
			}

			if (bestActivation != null) {
				if (bestActivation == conflictBest) {
					WorkbenchPlugin.log("Conflicting handlers for " + commandId + ": {" //$NON-NLS-1$ //$NON-NLS-2$
							+ conflictBest.getHandler() + "} vs {" //$NON-NLS-1$
							+ conflictOther.getHandler() + "}"); //$NON-NLS-1$
				}
				return bestActivation.proxy;
			}

			return null;
		}
	}

	private static IHandlerActivation systemHandlerActivation;

	/*
	 * We are obligated to return a non-null IHandlerActivation from our
	 * activate calls. It is only used as a token, but must not return null from
	 * certain methods. This token represents passing the MakeHandlerGo handler
	 * back into the system.
	 */
	private static IHandlerActivation getSystemHandlerActivation(IEclipseContext context, final String cmdId) {
		if (systemHandlerActivation == null) {
			final IWorkbench wb = context.get(IWorkbench.class);

			systemHandlerActivation = new IHandlerActivation() {

				public int compareTo(Object o) {
					return -1;
				}

				public void setResult(boolean result) {
				}

				public int getSourcePriority() {
					return 0;
				}

				public Expression getExpression() {
					return null;
				}

				public boolean evaluate(IEvaluationContext context) {
					return false;
				}

				public void clearResult() {
				}

				public boolean isActive(IEvaluationContext context) {
					return false;
				}

				public IHandlerService getHandlerService() {
					return (IHandlerService) wb.getService(IHandlerService.class);
				}

				public IHandler getHandler() {
					return null;
				}

				public int getDepth() {
					return 0;
				}

				public String getCommandId() {
					return cmdId;
				}

				public void clearActive() {
				}
			};
		}
		return systemHandlerActivation;
	}

	public static IHandlerActivation registerLegacyHandler(final IEclipseContext context,
			String id, final String cmdId, IHandler handler, Expression activeWhen) {
		if (handler instanceof MakeHandlersGo) {
			final String msg = "Invalid Handler MakeHandlerGo"; //$NON-NLS-1$
			WorkbenchPlugin.log(msg, new Exception(msg));
			return getSystemHandlerActivation(context, cmdId);
		}
		ECommandService cs = (ECommandService) context.get(ECommandService.class.getName());
		Command command = cs.getCommand(cmdId);
		E4HandlerProxy handlerProxy = new E4HandlerProxy(command, handler);
		HandlerActivation activation = new HandlerActivation(context, cmdId, handler, handlerProxy,
				activeWhen);
		addHandlerActivation(activation);
		EHandlerService hs = context.get(EHandlerService.class);
		hs.activateHandler(cmdId, new HandlerSelectionFunction(cmdId));
		return activation;
	}

	static void addHandlerActivation(HandlerActivation eActivation) {
		List handlerActivations = (List) eActivation.context.getLocal(LEGACY_H_ID
				+ eActivation.getCommandId());
		if (handlerActivations == null) {
			handlerActivations = new ArrayList();
		} else {
			handlerActivations = new ArrayList(handlerActivations);
		}
		handlerActivations.add(eActivation);
		// setting this so that we trigger invalidations
		eActivation.context.set(LEGACY_H_ID + eActivation.getCommandId(), handlerActivations);
	}

	static void removeHandlerActivation(HandlerActivation eActivation) {
		List handlerActivations = (List) eActivation.context.getLocal(LEGACY_H_ID
				+ eActivation.getCommandId());
		if (handlerActivations == null) {
			handlerActivations = new ArrayList();
		} else {
			handlerActivations = new ArrayList(handlerActivations);
		}
		handlerActivations.remove(eActivation);
		// setting this so that we trigger invalidations
		eActivation.context.set(LEGACY_H_ID + eActivation.getCommandId(), handlerActivations);
	}

	private IEclipseContext eclipseContext;
	private IEvaluationContext evalContext;
	private Expression defaultExpression = null;

	public LegacyHandlerService(IEclipseContext context) {
		eclipseContext = context;
		evalContext = new ExpressionContext(eclipseContext);
		IWorkbenchWindow window = (IWorkbenchWindow) eclipseContext.get(IWorkbenchWindow.class
				.getName());
		if (window != null) {
			defaultExpression = new WorkbenchWindowExpression(window);
		}
	}

	public LegacyHandlerService(IEclipseContext context, Expression defaultExpression) {
		eclipseContext = context;
		evalContext = new ExpressionContext(eclipseContext);
		this.defaultExpression = defaultExpression;
	}

	public void initPreExecuteHook() {
		EHandlerService hs = eclipseContext.get(EHandlerService.class);
		if (hs instanceof HandlerServiceImpl) {
			HandlerServiceImpl.preExecute = new Object() {
				@Execute
				public void execute(IEclipseContext context, ParameterizedCommand command,
						@Optional @Named(HandlerServiceImpl.PARM_MAP) Map parms,
						@Optional Event trigger, @Optional IEvaluationContext staticContext) {
					if (command == null) {
						return;
					}
					IEvaluationContext appContext = staticContext;
					if (appContext == null) {
						appContext = new ExpressionContext(context);
					}
					ExecutionEvent event = new ExecutionEvent(command.getCommand(), parms, trigger,
							appContext);
					CommandProxy.firePreExecute(command.getCommand(), event);
				}
			};
		}

	}

	/*
	 * (non-Javadoc)
	 * 
	 * @see
	 * org.eclipse.ui.services.IServiceWithSources#addSourceProvider(org.eclipse
	 * .ui.ISourceProvider)
	 */
	public void addSourceProvider(ISourceProvider provider) {
		// TODO Auto-generated method stub

	}

	/*
	 * (non-Javadoc)
	 * 
	 * @see
	 * org.eclipse.ui.services.IServiceWithSources#removeSourceProvider(org.
	 * eclipse.ui.ISourceProvider)
	 */
	public void removeSourceProvider(ISourceProvider provider) {
		// TODO Auto-generated method stub

	}

	/*
	 * (non-Javadoc)
	 * 
	 * @see org.eclipse.ui.services.IDisposable#dispose()
	 */
	public void dispose() {
		E4Util.message("LegacyHandlerService.dispose: should it do something?"); //$NON-NLS-1$
	}

	/*
	 * (non-Javadoc)
	 * 
	 * @see
	 * org.eclipse.ui.handlers.IHandlerService#activateHandler(org.eclipse.ui
	 * .handlers.IHandlerActivation)
	 */
	public IHandlerActivation activateHandler(IHandlerActivation activation) {
		if (activation == systemHandlerActivation) {
			return activation;
		}
		HandlerActivation handlerActivation = (HandlerActivation) activation;
		handlerActivation.participating = true;
		addHandlerActivation(handlerActivation);
		return activation;
	}

	/*
	 * (non-Javadoc)
	 * 
	 * @see
	 * org.eclipse.ui.handlers.IHandlerService#activateHandler(java.lang.String,
	 * org.eclipse.core.commands.IHandler)
	 */
	public IHandlerActivation activateHandler(String commandId, IHandler handler) {
		return activateHandler(commandId, handler, defaultExpression, false);
	}

	/*
	 * (non-Javadoc)
	 * 
	 * @see
	 * org.eclipse.ui.handlers.IHandlerService#activateHandler(java.lang.String,
	 * org.eclipse.core.commands.IHandler,
	 * org.eclipse.core.expressions.Expression)
	 */
	public IHandlerActivation activateHandler(String commandId, IHandler handler,
			Expression expression) {
		return activateHandler(commandId, handler, expression, false);
	}

	/*
	 * (non-Javadoc)
	 * 
	 * @see
	 * org.eclipse.ui.handlers.IHandlerService#activateHandler(java.lang.String,
	 * org.eclipse.core.commands.IHandler,
	 * org.eclipse.core.expressions.Expression, boolean)
	 */
	public IHandlerActivation activateHandler(String commandId, IHandler handler,
			Expression expression, boolean global) {
		if (global || defaultExpression == null) {
			return registerLegacyHandler(eclipseContext, commandId, commandId, handler, expression);
		}
		AndExpression andExpr = new AndExpression();
		andExpr.add(expression);
		andExpr.add(defaultExpression);
		return registerLegacyHandler(eclipseContext, commandId, commandId, handler, andExpr);
	}

	/*
	 * (non-Javadoc)
	 * 
	 * @see
	 * org.eclipse.ui.handlers.IHandlerService#activateHandler(java.lang.String,
	 * org.eclipse.core.commands.IHandler,
	 * org.eclipse.core.expressions.Expression, int)
	 */
	public IHandlerActivation activateHandler(String commandId, IHandler handler,
			Expression expression, int sourcePriorities) {
		return activateHandler(commandId, handler, expression, false);
	}

	/*
	 * (non-Javadoc)
	 * 
	 * @see
	 * org.eclipse.ui.handlers.IHandlerService#createExecutionEvent(org.eclipse
	 * .core.commands.Command, org.eclipse.swt.widgets.Event)
	 */
	public ExecutionEvent createExecutionEvent(Command command, Event event) {
		EvaluationContext legacy = new EvaluationContext(evalContext,
				evalContext.getDefaultVariable());
		ExecutionEvent e = new ExecutionEvent(command, Collections.EMPTY_MAP, event, legacy);
		return e;
	}

	/*
	 * (non-Javadoc)
	 * 
	 * @see
	 * org.eclipse.ui.handlers.IHandlerService#createExecutionEvent(org.eclipse
	 * .core.commands.ParameterizedCommand, org.eclipse.swt.widgets.Event)
	 */
	public ExecutionEvent createExecutionEvent(ParameterizedCommand command, Event event) {
		EvaluationContext legacy = new EvaluationContext(evalContext,
				evalContext.getDefaultVariable());
		ExecutionEvent e = new ExecutionEvent(command.getCommand(), command.getParameterMap(),
				event, legacy);
		return e;
	}

	/*
	 * (non-Javadoc)
	 * 
	 * @see
	 * org.eclipse.ui.handlers.IHandlerService#deactivateHandler(org.eclipse
	 * .ui.handlers.IHandlerActivation)
	 */
	public void deactivateHandler(IHandlerActivation activation) {
		// null is not allowed, but some people put it anyway :( see bug 326406
		if (activation != null && activation != systemHandlerActivation) {
			HandlerActivation eActivation = (HandlerActivation) activation;
			eActivation.participating = false;
			removeHandlerActivation(eActivation);
		}
	}

	/*
	 * (non-Javadoc)
	 * 
	 * @see
	 * org.eclipse.ui.handlers.IHandlerService#deactivateHandlers(java.util.
	 * Collection)
	 */
	public void deactivateHandlers(Collection activations) {
		Object[] array = activations.toArray();
		// set all activations to not be participating first so that they ignore
		// the upcoming context change events
		for (int i = 0; i < array.length; i++) {
			((HandlerActivation) array[i]).participating = false;
		}

		for (int i = 0; i < array.length; i++) {
			deactivateHandler((IHandlerActivation) array[i]);
		}
	}

	/*
	 * (non-Javadoc)
	 * 
	 * @see
	 * org.eclipse.ui.handlers.IHandlerService#executeCommand(java.lang.String,
	 * org.eclipse.swt.widgets.Event)
	 */
	public Object executeCommand(String commandId, Event event) throws ExecutionException,
			NotDefinedException, NotEnabledException, NotHandledException {
		ECommandService cs = eclipseContext.get(ECommandService.class);
		final Command command = cs.getCommand(commandId);
		return executeCommand(ParameterizedCommand.generateCommand(command, null), event);
	}

	/*
	 * (non-Javadoc)
	 * 
	 * @see
	 * org.eclipse.ui.handlers.IHandlerService#executeCommand(org.eclipse.core
	 * .commands.ParameterizedCommand, org.eclipse.swt.widgets.Event)
	 */
	public Object executeCommand(ParameterizedCommand command, Event event)
			throws ExecutionException, NotDefinedException, NotEnabledException,
			NotHandledException {
		EHandlerService hs = eclipseContext.get(EHandlerService.class);
		IEclipseContext staticContext = EclipseContextFactory.create();
		if (event != null) {
			staticContext.set(Event.class, event);
		}
		try {
			final Object rc = hs.executeHandler(command, staticContext);
			if (staticContext.get(HandlerServiceImpl.NOT_HANDLED) == Boolean.TRUE) {
				final NotHandledException e = new NotHandledException(
						"There is no handler to execute for command " + command.getId()); //$NON-NLS-1$
				CommandProxy.fireNotHandled(command.getCommand(), e);
				throw e;
			}
			final Object obj = staticContext.get(HandlerServiceImpl.CAN_EXECUTE);
			if (obj instanceof Boolean) {
				if (!((Boolean) obj).booleanValue()) {
					final NotEnabledException exception = new NotEnabledException(
							"Trying to execute the disabled command " + command.getId()); //$NON-NLS-1$
					CommandProxy.fireNotEnabled(command.getCommand(), exception);
					throw exception;
				}
			}
			return rc;
		} catch (InjectionException e) {
			rethrow(e);
			throw e;
		} finally {
			staticContext.dispose();
		}
	}

	/*
	 * (non-Javadoc)
	 * 
	 * @see
	 * org.eclipse.ui.handlers.IHandlerService#executeCommandInContext(org.eclipse
	 * .core.commands.ParameterizedCommand, org.eclipse.swt.widgets.Event,
	 * org.eclipse.core.expressions.IEvaluationContext)
	 */
	public Object executeCommandInContext(ParameterizedCommand command, Event event,
			IEvaluationContext context) throws ExecutionException, NotDefinedException,
			NotEnabledException, NotHandledException {

		IEclipseContext staticContext = null;
<<<<<<< HEAD
		boolean disposeContext = false;
=======
>>>>>>> dd5d2c35
		Object defaultVar = null;
		if (context instanceof ExpressionContext) {
			// create a child context so that the primary context doesn't get
			// populated by parameters by the EHS
			staticContext = ((ExpressionContext) context).eclipseContext.createChild();
		} else {
			staticContext = eclipseContext.createChild("snapshotContext"); //$NON-NLS-1$
			if (event != null) {
				staticContext.set(Event.class, event);
			}
			staticContext.set(IEvaluationContext.class, context);
			defaultVar = context.getDefaultVariable();
<<<<<<< HEAD
		}
		IEclipseContext lookupContext = eclipseContext;
		IEvaluationContext contextPtr = context;
		while (contextPtr != null) {
			if (contextPtr instanceof ExpressionContext) {
				lookupContext = ((ExpressionContext) contextPtr).eclipseContext;
				if (defaultVar != null && defaultVar != IEvaluationContext.UNDEFINED_VARIABLE) {
					lookupContext.set(EvaluationService.DEFAULT_VAR, defaultVar);
				}
				break;
			}
			contextPtr = contextPtr.getParent();
		}
=======
			if (defaultVar != null && defaultVar != IEvaluationContext.UNDEFINED_VARIABLE) {
				staticContext.set(EvaluationService.DEFAULT_VAR, defaultVar);
			}
		}
		IEclipseContext lookupContext = staticContext;
		// the IEvaluationContext snapshot is not part of our runtime
		// IEclipseContext hierarchy. In order to work. we need the variables
		// from the snapshot available in the static context.
		populateSnapshot(context, staticContext);
>>>>>>> dd5d2c35
		EHandlerService hs = lookupContext.get(EHandlerService.class);
		try {
			final Object rc = hs.executeHandler(command, staticContext);
			if (staticContext.get(HandlerServiceImpl.NOT_HANDLED) == Boolean.TRUE) {
				final NotHandledException e = new NotHandledException(
						"There is no handler to execute for command " + command.getId()); //$NON-NLS-1$
				CommandProxy.fireNotHandled(command.getCommand(), e);
				throw e;
			}
			final Object obj = staticContext.get(HandlerServiceImpl.CAN_EXECUTE);
			if (obj instanceof Boolean) {
				if (!((Boolean) obj).booleanValue()) {
					final NotEnabledException exception = new NotEnabledException(
							"Trying to execute the disabled command " + command.getId()); //$NON-NLS-1$
					CommandProxy.fireNotEnabled(command.getCommand(), exception);
					throw exception;
				}
			}
			return rc;
		} catch (InjectionException e) {
			rethrow(e);
			throw e;
		} finally {
			staticContext.dispose();
		}
	}

	/**
	 * @param context
	 * @param staticContext
	 */
	private void populateSnapshot(IEvaluationContext context, IEclipseContext staticContext) {
		IEvaluationContext ctxPtr = context;
		while (ctxPtr != null && !(ctxPtr instanceof ExpressionContext)) {
			Map vars = getVariables(ctxPtr);
			if (vars != null) {
				Iterator i = vars.entrySet().iterator();
				while (i.hasNext()) {
					Map.Entry entry = (Map.Entry) i.next();
					if (staticContext.getLocal(entry.getKey().toString()) == null) {
						staticContext.set(entry.getKey().toString(), entry.getValue());
					}
				}
			}
			ctxPtr = ctxPtr.getParent();
		}
	}

	private Map getVariables(IEvaluationContext ctx) {
		Field vars = getContextVariablesField();
		if (vars != null) {
			try {
				return (Map) vars.get(ctx);
			} catch (IllegalArgumentException e) {

			} catch (IllegalAccessException e) {

			}
		}
		return null;
	}

	private static Field contextFVariables = null;

	private static Field getContextVariablesField() {
		if (contextFVariables == null) {
			try {
				contextFVariables = EvaluationContext.class.getField("fVariables"); //$NON-NLS-1$
				contextFVariables.setAccessible(true);
			} catch (SecurityException e) {

			} catch (NoSuchFieldException e) {

			}
		}
		return contextFVariables;
	}

	/**
	 * Checks the cause of the provided exception and rethrows the cause instead
	 * if it was one of the expected exception types.
	 */
	private void rethrow(InjectionException e) throws ExecutionException, NotDefinedException,
			NotEnabledException, NotHandledException {
		Throwable cause = e.getCause();
		if (cause instanceof ExecutionException) {
			throw (ExecutionException) cause;
		} else if (cause instanceof NotDefinedException) {
			throw (NotDefinedException) cause;
		} else if (cause instanceof NotEnabledException) {
			throw (NotEnabledException) cause;
		} else if (cause instanceof NotHandledException) {
			throw (NotHandledException) cause;
		}
	}

	/*
	 * (non-Javadoc)
	 * 
	 * @see
	 * org.eclipse.ui.handlers.IHandlerService#createContextSnapshot(boolean)
	 */
	public IEvaluationContext createContextSnapshot(boolean includeSelection) {
		IEvaluationContext tmpContext = getCurrentState();
		IEclipseContext snapshotContext = eclipseContext.createChild("snapshotContext"); //$NON-NLS-1$
		IEvaluationContext context = new ExpressionContext(snapshotContext);

		if (includeSelection) {
			for (String variable : SELECTION_VARIABLES) {
				copyVariable(context, tmpContext, variable);
			}
		}

		ISourceProviderService sp = eclipseContext.get(ISourceProviderService.class);
		for (ISourceProvider provider : sp.getSourceProviders()) {
			String[] names = provider.getProvidedSourceNames();
			for (String name : names) {
				if (!isSelectionVariable(name)) {
					copyVariable(context, tmpContext, name);
				}
			}
		}

		return context;
	}

	private boolean isSelectionVariable(String name) {
		for (String variable : SELECTION_VARIABLES) {
			if (variable.equals(name)) {
				return true;
			}
		}
		return false;
	}

	private void copyVariable(IEvaluationContext context, IEvaluationContext tmpContext, String var) {
		Object o = tmpContext.getVariable(var);
		if (o != null) {
			context.addVariable(var, o);
		}
	}

	/*
	 * (non-Javadoc)
	 * 
	 * @see org.eclipse.ui.handlers.IHandlerService#getCurrentState()
	 */
	public IEvaluationContext getCurrentState() {
		return new EvaluationContext(evalContext, evalContext.getDefaultVariable());
	}

	/*
	 * (non-Javadoc)
	 * 
	 * @see org.eclipse.ui.handlers.IHandlerService#readRegistry()
	 */
	public void readRegistry() {
		readDefaultHandlers();
		readHandlers();
	}

	private void readHandlers() {
		IExtensionRegistry registry = (IExtensionRegistry) eclipseContext
				.get(IExtensionRegistry.class.getName());
		IExtensionPoint extPoint = registry
				.getExtensionPoint(IWorkbenchRegistryConstants.EXTENSION_HANDLERS);
		IConfigurationElement[] elements = extPoint.getConfigurationElements();
		for (IConfigurationElement configElement : elements) {
			String commandId = configElement
					.getAttribute(IWorkbenchRegistryConstants.ATT_COMMAND_ID);
			if (commandId == null || commandId.length() == 0) {
				continue;
			}
			String defaultHandler = configElement
					.getAttribute(IWorkbenchRegistryConstants.ATT_CLASS);
			if ((defaultHandler == null)
					&& (configElement.getChildren(IWorkbenchRegistryConstants.TAG_CLASS).length == 0)) {
				continue;
			}
			Expression activeWhen = null;
			final IConfigurationElement[] awChildren = configElement
					.getChildren(IWorkbenchRegistryConstants.TAG_ACTIVE_WHEN);
			if (awChildren.length > 0) {
				final IConfigurationElement[] subChildren = awChildren[0].getChildren();
				if (subChildren.length != 1) {
					Activator.trace(Policy.DEBUG_CMDS,
							"Incorrect activeWhen element " + commandId, null); //$NON-NLS-1$
					continue;
				}
				final ElementHandler elementHandler = ElementHandler.getDefault();
				final ExpressionConverter converter = ExpressionConverter.getDefault();
				try {
					activeWhen = elementHandler.create(converter, subChildren[0]);
				} catch (CoreException e) {
					Activator.trace(Policy.DEBUG_CMDS,
							"Incorrect activeWhen element " + commandId, e); //$NON-NLS-1$
				}
			}
			Expression enabledWhen = null;
			final IConfigurationElement[] ewChildren = configElement
					.getChildren(IWorkbenchRegistryConstants.TAG_ENABLED_WHEN);
			if (ewChildren.length > 0) {
				final IConfigurationElement[] subChildren = ewChildren[0].getChildren();
				if (subChildren.length != 1) {
					Activator.trace(Policy.DEBUG_CMDS,
							"Incorrect enableWhen element " + commandId, null); //$NON-NLS-1$
					continue;
				}
				final ElementHandler elementHandler = ElementHandler.getDefault();
				final ExpressionConverter converter = ExpressionConverter.getDefault();
				try {
					enabledWhen = elementHandler.create(converter, subChildren[0]);
				} catch (CoreException e) {
					Activator.trace(Policy.DEBUG_CMDS,
							"Incorrect enableWhen element " + commandId, e); //$NON-NLS-1$
				}
			}
			registerLegacyHandler(
					eclipseContext,
					commandId,
					commandId,
					new org.eclipse.ui.internal.handlers.HandlerProxy(commandId, configElement,
							IWorkbenchRegistryConstants.ATT_CLASS, enabledWhen, eclipseContext
									.get(IEvaluationService.class)), activeWhen);
		}
	}

	private void readDefaultHandlers() {
		IExtensionRegistry registry = (IExtensionRegistry) eclipseContext
				.get(IExtensionRegistry.class.getName());
		IExtensionPoint extPoint = registry
				.getExtensionPoint(IWorkbenchRegistryConstants.EXTENSION_COMMANDS);
		IConfigurationElement[] elements = extPoint.getConfigurationElements();
		for (IConfigurationElement configElement : elements) {
			String id = configElement.getAttribute(IWorkbenchRegistryConstants.ATT_ID);
			if (id == null || id.length() == 0) {
				continue;
			}
			String defaultHandler = configElement
					.getAttribute(IWorkbenchRegistryConstants.ATT_DEFAULT_HANDLER);
			if ((defaultHandler == null)
					&& (configElement.getChildren(IWorkbenchRegistryConstants.TAG_DEFAULT_HANDLER).length == 0)) {
				continue;
			}
			registerLegacyHandler(eclipseContext, id, id,
					new org.eclipse.ui.internal.handlers.HandlerProxy(id, configElement,
							IWorkbenchRegistryConstants.ATT_DEFAULT_HANDLER), null);

		}
	}

	/*
	 * (non-Javadoc)
	 * 
	 * @see
	 * org.eclipse.ui.handlers.IHandlerService#setHelpContextId(org.eclipse.
	 * core.commands.IHandler, java.lang.String)
	 */
	public void setHelpContextId(IHandler handler, String helpContextId) {
		// TODO Auto-generated method stub

	}
}<|MERGE_RESOLUTION|>--- conflicted
+++ resolved
@@ -535,10 +535,6 @@
 			NotEnabledException, NotHandledException {
 
 		IEclipseContext staticContext = null;
-<<<<<<< HEAD
-		boolean disposeContext = false;
-=======
->>>>>>> dd5d2c35
 		Object defaultVar = null;
 		if (context instanceof ExpressionContext) {
 			// create a child context so that the primary context doesn't get
@@ -551,21 +547,6 @@
 			}
 			staticContext.set(IEvaluationContext.class, context);
 			defaultVar = context.getDefaultVariable();
-<<<<<<< HEAD
-		}
-		IEclipseContext lookupContext = eclipseContext;
-		IEvaluationContext contextPtr = context;
-		while (contextPtr != null) {
-			if (contextPtr instanceof ExpressionContext) {
-				lookupContext = ((ExpressionContext) contextPtr).eclipseContext;
-				if (defaultVar != null && defaultVar != IEvaluationContext.UNDEFINED_VARIABLE) {
-					lookupContext.set(EvaluationService.DEFAULT_VAR, defaultVar);
-				}
-				break;
-			}
-			contextPtr = contextPtr.getParent();
-		}
-=======
 			if (defaultVar != null && defaultVar != IEvaluationContext.UNDEFINED_VARIABLE) {
 				staticContext.set(EvaluationService.DEFAULT_VAR, defaultVar);
 			}
@@ -575,7 +556,6 @@
 		// IEclipseContext hierarchy. In order to work. we need the variables
 		// from the snapshot available in the static context.
 		populateSnapshot(context, staticContext);
->>>>>>> dd5d2c35
 		EHandlerService hs = lookupContext.get(EHandlerService.class);
 		try {
 			final Object rc = hs.executeHandler(command, staticContext);
@@ -680,8 +660,8 @@
 	 */
 	public IEvaluationContext createContextSnapshot(boolean includeSelection) {
 		IEvaluationContext tmpContext = getCurrentState();
-		IEclipseContext snapshotContext = eclipseContext.createChild("snapshotContext"); //$NON-NLS-1$
-		IEvaluationContext context = new ExpressionContext(snapshotContext);
+		IEvaluationContext context = new EvaluationContext(null,
+				IEvaluationContext.UNDEFINED_VARIABLE);
 
 		if (includeSelection) {
 			for (String variable : SELECTION_VARIABLES) {
